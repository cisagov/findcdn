--- conflicted
+++ resolved
@@ -6,40 +6,25 @@
 # and Lineage processes these changes.
 
 updates:
-<<<<<<< HEAD
-  - package-ecosystem: "github-actions"
-    directory: "/"
-    schedule:
-      interval: "weekly"
+  - directory: /
     ignore:
       # Managed by cisagov/skeleton-generic
       - dependency-name: actions/cache
       - dependency-name: actions/checkout
       - dependency-name: actions/setup-go
       - dependency-name: actions/setup-python
+    #   - dependency-name: crazy-max/ghaction-dump-context
+    #   - dependency-name: crazy-max/ghaction-github-labeler
+    #   - dependency-name: crazy-max/ghaction-github-status
       - dependency-name: hashicorp/setup-terraform
       - dependency-name: mxschmitt/action-tmate
+    #   - dependency-name: step-security/harden-runner
       # # Managed by cisagov/skeleton-python-library
       # - dependency-name: actions/download-artifact
       # - dependency-name: actions/upload-artifact
-=======
-  - directory: /
-    # ignore:
-    #   # Managed by cisagov/skeleton-generic
-    #   - dependency-name: actions/cache
-    #   - dependency-name: actions/checkout
-    #   - dependency-name: actions/setup-go
-    #   - dependency-name: actions/setup-python
-    #   - dependency-name: crazy-max/ghaction-dump-context
-    #   - dependency-name: crazy-max/ghaction-github-labeler
-    #   - dependency-name: crazy-max/ghaction-github-status
-    #   - dependency-name: hashicorp/setup-terraform
-    #   - dependency-name: mxschmitt/action-tmate
-    #   - dependency-name: step-security/harden-runner
     package-ecosystem: github-actions
     schedule:
       interval: weekly
->>>>>>> c0eed094
 
   - directory: /
     package-ecosystem: pip
