---
name: build

on:
  push:
  pull_request:
  repository_dispatch:
    types: [apb]

env:
  CURL_CACHE_DIR: ~/.cache/curl
  PIP_CACHE_DIR: ~/.cache/pip
  PRE_COMMIT_CACHE_DIR: ~/.cache/pre-commit
  RUN_TMATE: ${{ secrets.RUN_TMATE }}

jobs:
  lint:
    runs-on: ubuntu-latest
    steps:
      - uses: cisagov/setup-env-github-action@develop
      - uses: actions/checkout@v2
      - id: setup-python
        uses: actions/setup-python@v2
        with:
          python-version: 3.9
      # GO_VERSION and GOCACHE are used by the cache task, so the Go
      # installation must happen before that.
      - uses: actions/setup-go@v2
        with:
          go-version: '1.16'
      - name: Store installed Go version
        run: |
          echo "GO_VERSION="\
          "$(go version | sed 's/^go version go\([0-9.]\+\) .*/\1/')" \
          >> $GITHUB_ENV
      - name: Lookup Go cache directory
        id: go-cache
        run: |
          echo "::set-output name=dir::$(go env GOCACHE)"
      - uses: actions/cache@v2
        env:
          BASE_CACHE_KEY: "${{ github.job }}-${{ runner.os }}-\
            py${{ steps.setup-python.outputs.python-version }}-\
            go${{ env.GO_VERSION }}-\
            packer${{ env.PACKER_VERSION }}-\
            tf${{ env.TERRAFORM_VERSION }}-"
        with:
          # Note that the .terraform directory IS NOT included in the
          # cache because if we were caching, then we would need to use
          # the `-upgrade=true` option. This option blindly pulls down the
          # latest modules and providers instead of checking to see if an
          # update is required. That behavior defeats the benefits of caching.
          # so there is no point in doing it for the .terraform directory.
          path: |
            ${{ env.PIP_CACHE_DIR }}
            ${{ env.PRE_COMMIT_CACHE_DIR }}
            ${{ env.CURL_CACHE_DIR }}
            ${{ steps.go-cache.outputs.dir }}
          key: "${{ env.BASE_CACHE_KEY }}\
            ${{ hashFiles('**/requirements-test.txt') }}-\
            ${{ hashFiles('**/requirements.txt') }}-\
            ${{ hashFiles('**/.pre-commit-config.yaml') }}"
          restore-keys: |
            ${{ env.BASE_CACHE_KEY }}
      - name: Setup curl cache
        run: mkdir -p ${{ env.CURL_CACHE_DIR }}
      - name: Install Packer
        run: |
          PACKER_ZIP="packer_${PACKER_VERSION}_linux_amd64.zip"
          curl --output ${{ env.CURL_CACHE_DIR }}/"${PACKER_ZIP}" \
            --time-cond ${{ env.CURL_CACHE_DIR }}/"${PACKER_ZIP}" \
            --location \
            "https://releases.hashicorp.com/packer/${PACKER_VERSION}/${PACKER_ZIP}"
          sudo unzip -d /opt/packer \
            ${{ env.CURL_CACHE_DIR }}/"${PACKER_ZIP}"
          sudo mv /usr/local/bin/packer /usr/local/bin/packer-default
          sudo ln -s /opt/packer/packer /usr/local/bin/packer
      - name: Install Terraform
        run: |
          TERRAFORM_ZIP="terraform_${TERRAFORM_VERSION}_linux_amd64.zip"
          curl --output ${{ env.CURL_CACHE_DIR }}/"${TERRAFORM_ZIP}" \
            --time-cond ${{ env.CURL_CACHE_DIR }}/"${TERRAFORM_ZIP}" \
            --location \
            "https://releases.hashicorp.com/terraform/${TERRAFORM_VERSION}/${TERRAFORM_ZIP}"
          sudo unzip -d /opt/terraform \
            ${{ env.CURL_CACHE_DIR }}/"${TERRAFORM_ZIP}"
          sudo mv /usr/local/bin/terraform /usr/local/bin/terraform-default
          sudo ln -s /opt/terraform/terraform /usr/local/bin/terraform
      - name: Install shfmt
        run: go install mvdan.cc/sh/v3/cmd/shfmt@${SHFMT_VERSION}
      - name: Install Terraform-docs
        run: |
          go install \
            github.com/terraform-docs/terraform-docs@${TERRAFORM_DOCS_VERSION}
      - name: Find and initialize Terraform directories
        run: |
          for path in $(find . -not \( -type d -name ".terraform" -prune \) \
            -type f -iname "*.tf" -exec dirname "{}" \; | sort -u); do \
            echo "Initializing '$path'..."; \
            terraform init -input=false -backend=false "$path"; \
            done
      - name: Install dependencies
        run: |
          python -m pip install --upgrade pip
          pip install --upgrade --requirement requirements-test.txt
      - name: Set up pre-commit hook environments
        run: pre-commit install-hooks
      - name: Run pre-commit on all files
        run: pre-commit run --all-files
<<<<<<< HEAD
  test:
    runs-on: ubuntu-latest
    strategy:
      matrix:
        python-version: [3.6, 3.7, 3.8, 3.9]
    steps:
      - uses: actions/checkout@v2
      - id: setup-python
        uses: actions/setup-python@v2
        with:
          python-version: ${{ matrix.python-version }}
      - uses: actions/cache@v2
        env:
          BASE_CACHE_KEY: "${{ github.job }}-${{ runner.os }}-\
            py${{ steps.setup-python.outputs.python-version }}-"
        with:
          path: ${{ env.PIP_CACHE_DIR }}
          key: "${{ env.BASE_CACHE_KEY }}\
            ${{ hashFiles('**/requirements-test.txt') }}-\
            ${{ hashFiles('**/requirements.txt') }}"
          restore-keys: |
            ${{ env.BASE_CACHE_KEY }}
      - name: Install dependencies
        run: |
          python -m pip install --upgrade pip
          pip install --upgrade --requirement requirements-test.txt
      - name: Run tests
        env:
          RELEASE_TAG: ${{ github.event.release.tag_name }}
        run: pytest
      - name: Upload coverage report
        run: coveralls
        env:
          COVERALLS_FLAG_NAME: "py${{ matrix.python-version }}"
          COVERALLS_PARALLEL: true
          COVERALLS_SERVICE_NAME: github
          GITHUB_TOKEN: ${{ secrets.GITHUB_TOKEN }}
        if: success()
  coveralls-finish:
    runs-on: ubuntu-latest
    needs: test
    steps:
      - uses: actions/checkout@v2
      - id: setup-python
        uses: actions/setup-python@v2
        with:
          python-version: 3.9
      - uses: actions/cache@v2
        env:
          BASE_CACHE_KEY: "${{ github.job }}-${{ runner.os }}-\
            py${{ steps.setup-python.outputs.python-version }}-"
        with:
          path: ${{ env.PIP_CACHE_DIR }}
          key: "${{ env.BASE_CACHE_KEY }}\
            ${{ hashFiles('**/requirements-test.txt') }}-\
            ${{ hashFiles('**/requirements.txt') }}"
          restore-keys: |
            ${{ env.BASE_CACHE_KEY }}
      - name: Install dependencies
        run: |
          python -m pip install --upgrade pip
          pip install --upgrade --requirement requirements-test.txt
      - name: Finished coveralls reports
        run: coveralls --finish
        env:
          GITHUB_TOKEN: ${{ secrets.GITHUB_TOKEN }}
  build:
    runs-on: ubuntu-latest
    needs: [lint, test]
    strategy:
      matrix:
        python-version: [3.6, 3.7, 3.8, 3.9]
    steps:
      - uses: actions/checkout@v2
      - id: setup-python
        uses: actions/setup-python@v2
        with:
          python-version: ${{ matrix.python-version }}
      - uses: actions/cache@v2
        env:
          BASE_CACHE_KEY: "${{ github.job }}-${{ runner.os }}-\
            py${{ steps.setup-python.outputs.python-version }}-"
        with:
          path: ${{ env.PIP_CACHE_DIR }}
          key: "${{ env.BASE_CACHE_KEY }}\
            ${{ hashFiles('**/requirements.txt') }}"
          restore-keys: |
            ${{ env.BASE_CACHE_KEY }}
      - name: Install dependencies
        run: |
          python -m pip install --upgrade pip wheel
          pip install --upgrade --requirement requirements.txt
      - name: Build artifacts
        run: python3 setup.py sdist bdist_wheel
      - name: Upload artifacts
        uses: actions/upload-artifact@v2
        with:
          name: dist-${{ matrix.python-version }}
          path: dist
=======
      - name: Setup tmate debug session
        uses: mxschmitt/action-tmate@v3
        if: env.RUN_TMATE
>>>>>>> 81cdb4da
<|MERGE_RESOLUTION|>--- conflicted
+++ resolved
@@ -107,7 +107,9 @@
         run: pre-commit install-hooks
       - name: Run pre-commit on all files
         run: pre-commit run --all-files
-<<<<<<< HEAD
+      - name: Setup tmate debug session
+        uses: mxschmitt/action-tmate@v3
+        if: env.RUN_TMATE
   test:
     runs-on: ubuntu-latest
     strategy:
@@ -146,6 +148,9 @@
           COVERALLS_SERVICE_NAME: github
           GITHUB_TOKEN: ${{ secrets.GITHUB_TOKEN }}
         if: success()
+      - name: Setup tmate debug session
+        uses: mxschmitt/action-tmate@v3
+        if: env.RUN_TMATE
   coveralls-finish:
     runs-on: ubuntu-latest
     needs: test
@@ -174,6 +179,9 @@
         run: coveralls --finish
         env:
           GITHUB_TOKEN: ${{ secrets.GITHUB_TOKEN }}
+      - name: Setup tmate debug session
+        uses: mxschmitt/action-tmate@v3
+        if: env.RUN_TMATE
   build:
     runs-on: ubuntu-latest
     needs: [lint, test]
@@ -207,8 +215,6 @@
         with:
           name: dist-${{ matrix.python-version }}
           path: dist
-=======
-      - name: Setup tmate debug session
-        uses: mxschmitt/action-tmate@v3
-        if: env.RUN_TMATE
->>>>>>> 81cdb4da
+      - name: Setup tmate debug session
+        uses: mxschmitt/action-tmate@v3
+        if: env.RUN_TMATE