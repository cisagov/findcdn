# Welcome

We're so glad you're thinking about contributing to this open source project! If
you're unsure or afraid of anything, just ask or submit the issue or pull
request anyway. The worst that can happen is that you'll be politely asked to
change something. We appreciate any sort of contribution, and don't want a wall
of rules to get in the way of that.

Before contributing, we encourage you to read our CONTRIBUTING policy (you are
here), our [LICENSE](LICENSE), and our [README](README.md), all of which should
be in this repository.

## Issues

If you want to report a bug or request a new feature, the most direct method is
to [create an issue](https://github.com/cisagov/findcdn/issues) in this
repository. We recommend that you first search through existing issues (both
open and closed) to check if your particular issue has already been reported. If
it has then you might want to add a comment to the existing issue. If it hasn't
then feel free to create a new one.

## Pull requests

If you choose to
[submit a pull request](https://github.com/cisagov/findcdn/pulls), you will
notice that our continuous integration (CI) system runs a fairly extensive set
of linters, syntax checkers, system, and unit tests. Your pull request may fail
these checks, and that's OK. If you want you can stop there and wait for us to
make the necessary corrections to ensure your code passes the CI checks.

If you want to make the changes yourself, or if you want to become a regular
contributor, then you will want to set up [pre-commit](https://pre-commit.com/)
on your local machine. Once you do that, the CI checks will run locally before
you even write your commit message. This speeds up your development cycle
considerably.

### Setting up pre-commit

There are a few ways to do this, but we prefer to use
[`pyenv`](https://github.com/pyenv/pyenv) and
[`pyenv-virtualenv`](https://github.com/pyenv/pyenv-virtualenv) to create and
manage a Python virtual environment specific to this project.

If you already have `pyenv` and `pyenv-virtualenv` configured you can take
advantage of the `setup-env` tool in this repo to automate the entire
environment configuration process.

```console
./setup-env
```

Otherwise, follow the steps below to manually configure your environment.

#### Installing and using `pyenv` and `pyenv-virtualenv`

On the Mac, we recommend installing [brew](https://brew.sh/). Then installation
is as simple as `brew install pyenv pyenv-virtualenv` and adding this to your
profile:

```bash
export PYENV_ROOT="$HOME/.pyenv"
export PATH="$PYENV_ROOT/bin:$PATH"
eval "$(pyenv init --path)"
eval "$(pyenv init -)"
eval "$(pyenv virtualenv-init -)"
```

For Linux, Windows Subsystem for Linux (WSL), or on the Mac (if you don't want
to use `brew`) you can use
[pyenv/pyenv-installer](https://github.com/pyenv/pyenv-installer) to install the
necessary tools. Before running this ensure that you have installed the
prerequisites for your platform according to the
[`pyenv` wiki page](https://github.com/pyenv/pyenv/wiki/common-build-problems).

On WSL you should treat your platform as whatever Linux distribution you've
chosen to install.

<<<<<<< HEAD
Once you have installed `pyenv` you will need to add the following lines to your
`.bashrc`:
=======
Once you have installed `pyenv` you will need to add the following
lines to your `.bash_profile` (or `.profile`):

```bash
export PYENV_ROOT="$HOME/.pyenv"
export PATH="$PYENV_ROOT/bin:$PATH"
eval "$(pyenv init --path)"
```

and then add the following lines to your `.bashrc`:
>>>>>>> 4ef23647

```bash
eval "$(pyenv init -)"
eval "$(pyenv virtualenv-init -)"
```

<<<<<<< HEAD
If you are using a shell other than `bash` you should follow the instructions
that the `pyenv-installer` script outputs.
=======
If you want more information about setting up `pyenv` once installed, please run

```console
pyenv init
```

and

```console
pyenv virtualenv-init
```

for the current configuration instructions.

If you are using a shell other than `bash` you should follow the
instructions that the `pyenv-installer` script outputs.
>>>>>>> 4ef23647

You will need to reload your shell for these changes to take effect so you can
begin to use `pyenv`.

For a list of Python versions that are already installed and ready to use with
`pyenv`, use the command `pyenv versions`. To see a list of the Python versions
available to be installed and used with `pyenv` use the command
`pyenv install --list`. You can read more
[here](https://github.com/pyenv/pyenv/blob/master/COMMANDS.md) about the many
things that `pyenv` can do. See
[here](https://github.com/pyenv/pyenv-virtualenv#usage) for the additional
capabilities that pyenv-virtualenv adds to the `pyenv` command.

#### Creating the Python virtual environment

Once `pyenv` and `pyenv-virtualenv` are installed on your system, you can create
and configure the Python virtual environment with these commands:

```console
cd findcdn
pyenv virtualenv <python_version_to_use> findcdn
pyenv local findcdn
pip install --requirement requirements-dev.txt
```

#### Installing the pre-commit hook

Now setting up pre-commit is as simple as:

```console
pre-commit install
```

At this point the pre-commit checks will run against any files that you attempt
to commit. If you want to run the checks against the entire repo, just execute
`pre-commit run --all-files`.

### Running unit and system tests

In addition to the pre-commit checks the CI system will run the suite of unit
and system tests that are included with this project. To run these tests locally
execute `pytest` from the root of the project.

We encourage any updates to these tests to improve the overall code coverage. If
your pull request adds new functionality we would appreciate it if you extend
existing test cases, or add new ones to exercise the newly added code.

## Public domain

This project is in the public domain within the United States, and copyright and
related rights in the work worldwide are waived through the
[CC0 1.0 Universal public domain dedication](https://creativecommons.org/publicdomain/zero/1.0/).

All contributions to this project will be released under the CC0 dedication. By
submitting a pull request, you are agreeing to comply with this waiver of
copyright interest.<|MERGE_RESOLUTION|>--- conflicted
+++ resolved
@@ -75,10 +75,6 @@
 On WSL you should treat your platform as whatever Linux distribution you've
 chosen to install.
 
-<<<<<<< HEAD
-Once you have installed `pyenv` you will need to add the following lines to your
-`.bashrc`:
-=======
 Once you have installed `pyenv` you will need to add the following
 lines to your `.bash_profile` (or `.profile`):
 
@@ -89,17 +85,12 @@
 ```
 
 and then add the following lines to your `.bashrc`:
->>>>>>> 4ef23647
 
 ```bash
 eval "$(pyenv init -)"
 eval "$(pyenv virtualenv-init -)"
 ```
 
-<<<<<<< HEAD
-If you are using a shell other than `bash` you should follow the instructions
-that the `pyenv-installer` script outputs.
-=======
 If you want more information about setting up `pyenv` once installed, please run
 
 ```console
@@ -116,7 +107,6 @@
 
 If you are using a shell other than `bash` you should follow the
 instructions that the `pyenv-installer` script outputs.
->>>>>>> 4ef23647
 
 You will need to reload your shell for these changes to take effect so you can
 begin to use `pyenv`.
