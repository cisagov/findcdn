#!/usr/bin/env python

"""dyFront is a security research and reporting tool.

dyFront determine what domain names from a passed in list are domain
frontable (https://en.wikipedia.org/wiki/Domain_fronting) and exports them to a file.

EXIT STATUS
    This utility exits with one of the following values:
    0   Frontable domains successfully printed to file
    >0  An error occurred.

Usage:
  dyFront file <fileIn> [-o FILE] [-v] [--all]
  dyFront list  <domain>... [-o FILE] [-v] [--all]
  dyFront (-h | --help)

Options:
  -h --help              Show this message.
  --version              Show the current version.
  -o FILE --output=FILE  If specified, then the JSON output file will be
                         set to the specified value.
  -v --verbose           Includes additional print statments.
  --all                  Includes both frontable and non frontable domains
                         in output.
"""

# Standard Python Libraries
import datetime
import json
import os
import sys
from typing import Any, Dict

# Third-Party Libraries
import docopt
from schema import And, Or, Schema, SchemaError
import validators

# Internal Libraries
from ._version import __version__
from .frontingEngine import check_frontable


def write_json(json_dump: str, output: str) -> int:
    """Write dict as JSON to output file."""
    try:
        outfile = open(output, "x")
    except Exception as e:
        print("Unable to open output file:\n%s" % (e), file=sys.stderr)
        return 1
    outfile.write(json_dump)
    outfile.close()
    return 0


def main(
    domain_list: list,
    output_path: str = None,
    verbose: bool = False,
    all_domains: bool = False,
) -> str:
    """Take in a list of domains and determine if they are frontable."""
    # Validate domains in list
    for item in domain_list:
        if validators.domain(item) is not True:
            print(f"{item} is not a valid domain", file=sys.stderr)
            return "Failed"

    if verbose:
        print("%d Domains Validated" % len(domain_list))

    domain_dict = {}
<<<<<<< HEAD
    processed_list = check_frontable(domain_list)
=======
    frontable_count = 0
    processed_list = check_frontable(domain_list, threads)
>>>>>>> 357c59e2
    for domain in processed_list:
        frontable_count += int(domain.frontable)
        if domain.frontable or all_domains:
            domain_dict[domain.url] = {
                "IP": str(domain.ip)[1:-1],
                "cdns": str(domain.cdns)[1:-1],
                "cdns_by_names": str(domain.cdns_by_name)[1:-1],
                "Status": "Domain Frontable"
                if domain.frontable
                else "Domain Not Frontable",
            }
    # Run report
    json_dict = {}
    json_dict["date"] = datetime.datetime.now().strftime("%m/%d/%Y, %H:%M:%S")
    json_dict["frontable_count"] = str(frontable_count)
    json_dict["domains"] = domain_dict  # type: ignore
    json_dump = json.dumps(json_dict, indent=4, sort_keys=False)

    if output_path is None:
        print(json_dump)
        return json_dump
    else:
        if write_json(json_dump, output_path):
            return json_dump
        else:
            return "Failed"


def interactive() -> int:
    """Collect the arguments."""
    args: Dict[str, str] = docopt.docopt(__doc__, version=__version__)
    # Validate and convert arguments as needed
    schema: Schema = Schema(
        {
            "--output": Or(
                None,
                And(
                    str,
                    lambda filename: not os.path.isfile(filename),
                    error='Output file "' + str(args["--output"]) + '" already exists!',
                ),
            ),
            "<fileIn>": Or(
                None,
                And(
                    str,
                    lambda filename: os.path.isfile(filename),
                    error='Input file "' + str(args["<fileIn>"]) + '" does not exist!',
                ),
            ),
            "<domain>": And(list, error="Please format the domains as a list."),
            str: object,  # Don't care about other keys, if any
        }
    )

    try:
        validated_args: Dict[str, Any] = schema.validate(args)
    except SchemaError as err:
        # Exit because one or more of the arguments were invalid
        print(err, file=sys.stderr)
        return 1

    # Add domains to a list
    domain_list = []
    if validated_args["file"]:
        try:
            with open(validated_args["<fileIn>"]) as f:
                domain_list = [line.rstrip() for line in f]
        except IOError as e:
            print("A file error occured: %s" % e, file=sys.stderr)
            return 1
    else:
        domain_list = validated_args["<domain>"]

    if (
        main(
            domain_list,
            validated_args["--output"],
            validated_args["--verbose"],
            validated_args["--all"],
        )
        == "Failed"
    ):
        return 1
    else:
        return 0


if __name__ == "__main__":
    sys.exit(interactive())<|MERGE_RESOLUTION|>--- conflicted
+++ resolved
@@ -70,13 +70,14 @@
     if verbose:
         print("%d Domains Validated" % len(domain_list))
 
+    # Define domain dict and counter for jsons
     domain_dict = {}
-<<<<<<< HEAD
+    frontable_count = 0
+
+    # Check domains
     processed_list = check_frontable(domain_list)
-=======
-    frontable_count = 0
-    processed_list = check_frontable(domain_list, threads)
->>>>>>> 357c59e2
+
+    # Parse the domain data
     for domain in processed_list:
         frontable_count += int(domain.frontable)
         if domain.frontable or all_domains:
@@ -88,6 +89,7 @@
                 if domain.frontable
                 else "Domain Not Frontable",
             }
+
     # Run report
     json_dict = {}
     json_dict["date"] = datetime.datetime.now().strftime("%m/%d/%Y, %H:%M:%S")
