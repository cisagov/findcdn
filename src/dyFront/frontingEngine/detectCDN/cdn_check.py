#!/usr/bin/env python3

"""
Summary: This is the main runner for detectCDn.

Description: The detectCDN library is meant to show what CDNs a domain may be using
"""

# Standard Python Libraries
from http.client import RemoteDisconnected
from ssl import CertificateError, SSLError
from typing import List
from urllib.error import URLError
import urllib.request as request

# Third-Party Libraries
from ipwhois import HTTPLookupError, IPDefinedError, IPWhois
from ipwhois.exceptions import ASNRegistryError

# Internal Libraries
from .cdn_config import COMMON, CDNs, CDNs_rev
from .cdn_err import NoIPaddress

from dns.resolver import NXDOMAIN, NoAnswer, NoNameservers  # isort:skip
from dns.resolver import Resolver, Timeout, query  # isort:skip


class Domain:
    """Domain class allows for storage of metadata on domain."""

    def __init__(
        self,
        url: str,
        ip: List[str] = [],
        cnames: List[str] = [],
        cdns: List[str] = [],
        cdns_by_name: List[str] = [],
        namsrvs: List[str] = [],
        headers: List[str] = [],
        whois_data: List[str] = [],
    ):
        """Initialize object to store metadata on domain in url."""
        self.url = url
        self.ip = ip
        self.cnames = cnames
        self.cdns = cdns
        self.cdns_by_name = cdns_by_name
        self.namesrvs = namsrvs
        self.headers = headers
        self.whois_data = whois_data
        self.frontable = False


class cdnCheck:
    """cdnCheck runs analysis and stores discovered data in Domain object."""

    def __init__(self):
        """Initialize the orchestrator of analysis."""
        self.running = False

    def ip(self, dom: Domain) -> int:
        """Determine IP addresses the domain resolves to."""
        try:
            response = query(dom.url)
            # Assign any found IP addresses
            dom.ip = [str(ip.address) for ip in response]
        except NoAnswer:
            return 1
        except NoNameservers:
            return 2
        except NXDOMAIN:
            return 3
        except Timeout:
            return 4
        return 0

    def cname(self, dom: Domain) -> int:
        """Collect CNAME records on domain."""
        resolver = Resolver()
        resolver.timeout = 10
        resolver.lifetime = 10
        cname_query = resolver.query
        try:
            response = cname_query(dom.url, "cname")
            dom.cnames = [record.to_text() for record in response]
        except NoAnswer:
            return 1
        except NoNameservers:
            return 2
        except NXDOMAIN:
            return 3
        except Timeout:
            return 4
        return 0

    def namesrv(self, dom: Domain) -> int:
        """Collect nameservers for potential cdn suggestions."""
        try:
            response = query(dom.url, "ns")
            dom.namesrvs = [server.to_text() for server in response]
        except NoAnswer:
            return 1
        except NoNameservers:
            return 2
        except NXDOMAIN:
            return 3
        except Timeout:
            return 4
        return 0

    def https_lookup(self, dom: Domain):
        """Read 'server' header for CDN hints."""
        PROTOCOLS = ["https://"]
        for PROTOCOL in PROTOCOLS:
            try:
                req = request.Request(
                    PROTOCOL + dom.url,
                    data=None,
                    headers={
                        "User-Agent": "Mozilla/5.0 (Macintosh; Intel Mac OS X 10_9_3) AppleWebKit/537.36 (KHTML, like Gecko) Chrome/35.0.1916.47 Safari/537.36"
                    },
                )
                response = request.urlopen(req)  # nosec
            except URLError:
                continue
            except RemoteDisconnected:
                continue
            except CertificateError:
                continue
            except ConnectionResetError:
<<<<<<< HEAD
                continue
            HEADERS = ["server", "via"]
            for value in HEADERS:
                if response.headers[value] is not None:
                    dom.headers.append(response.headers[value])
=======
                pass
            except SSLError:
                pass
            except Exception as e:
                print("Unexpected Exception: %s" % str(e))
>>>>>>> 357c59e2

    def whois(self, dom: Domain):
        """Scrape WHOIS data for the org or asn_description."""
        try:
            if len(dom.ip) <= 0:
                raise NoIPaddress
        except NoIPaddress:
            return 1
        # Define temp list to assign
        whois_data = []
        for ip in dom.ip:
            try:
                response = IPWhois(ip)
                org = response.lookup_rdap()["network"]["name"]
                if org != "BAREFRUIT-ERRORHANDLING":
                    whois_data.append(org)
            except HTTPLookupError:
                pass
            except IPDefinedError:
                pass
            except ASNRegistryError:
                pass
            except Exception as e:
                print("Unexpected Exception: %s" % str(e))
        dom.whois_data = whois_data

    def CDNid(self, dom: Domain, data_blob: List):
        """Identify any CDN name in list recieved."""
        for data in data_blob:
            # Make sure we do not try to analyze None type data
            if data is None:
                continue
            # Check the CDNs standard list
            for url in CDNs:
                if (
                    url.lower().replace(" ", "") in data.lower().replace(" ", "")
                    and url not in dom.cdns
                ):
                    dom.cdns.append(url)
                    dom.cdns_by_name.append(CDNs[url])

            # Check the CDNs reverse list
            for name in CDNs_rev:
                if name.lower() in data.lower() and CDNs_rev[name] not in dom.cdns:
                    dom.cdns.append(CDNs_rev[name])
                    dom.cdns_by_name.append(name)

            # Check the CDNs Common list:
            for name in COMMON.keys():
                if (
                    name.lower().replace(" ", "") in data.lower().replace(" ", "")
                    and CDNs_rev[name] not in dom.cdns
                ):
                    dom.cdns.append(CDNs_rev[name])
                    dom.cdns_by_name.append(name)

    def data_digest(self, dom: Domain):
        """Digest all data collected and assign to CDN list."""
        return_code = 1
        if len(dom.cnames) > 0 and not None:
            self.CDNid(dom, dom.cnames)
            return_code = 0
        if len(dom.headers) > 0 and not None:
            self.CDNid(dom, dom.headers)
            return_code = 0
        if len(dom.namesrvs) > 0 and not None:
            self.CDNid(dom, dom.namesrvs)
            return_code = 0
        if len(dom.whois_data) > 0 and not None:
            self.CDNid(dom, dom.whois_data)
            return_code = 0
        return return_code

    def all_checks(self, dom: Domain):
        """Option to run everything in this library then digest."""
        self.ip(dom)
        self.cname(dom)
        self.namesrv(dom)
        self.https_lookup(dom)
        self.whois(dom)
        x = self.data_digest(dom)
        if len(dom.cdns) > 0:
            print(f"{dom.url} has the following CDNs:\n{dom.cdns}")
        return x<|MERGE_RESOLUTION|>--- conflicted
+++ resolved
@@ -128,19 +128,16 @@
             except CertificateError:
                 continue
             except ConnectionResetError:
-<<<<<<< HEAD
+                continue
+            except SSLError:
+                continue
+            except Exception as e:
+                print("Unexpected Exception: %s" % str(e))
                 continue
             HEADERS = ["server", "via"]
             for value in HEADERS:
                 if response.headers[value] is not None:
                     dom.headers.append(response.headers[value])
-=======
-                pass
-            except SSLError:
-                pass
-            except Exception as e:
-                print("Unexpected Exception: %s" % str(e))
->>>>>>> 357c59e2
 
     def whois(self, dom: Domain):
         """Scrape WHOIS data for the org or asn_description."""
