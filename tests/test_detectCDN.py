#!/usr/bin/env pytest -vs
"""Tests for detectCDN."""

# cisagov Libraries
from dyFront.frontingEngine.detectCDN import Domain, cdnCheck

# from unittest.mock import patch


def test_ip():
    """Test the IP resolving feature."""
    dom_in = Domain("dns.google.com")
    check = cdnCheck()
    check.ip(dom_in)

    assert "8.8.8.8" in dom_in.ip, "the ip for dns.google.com should be 8.8.8.8"

<<<<<<< HEAD
=======
    """ ToDo this part. # noqa: D400
    def test_broken_ip():
        Working domain list to test with.
        dom_in = Domain("dns.gooasdfasdfasdfasdfasdfasdfasdfasdfasdfasfasdfgle.com")
        check = cdnCheck()
        check.ip(dom_in)
>>>>>>> 195f5762

def test_broken_ip():
    """Test a non-working domain IP resolving feature."""
    dom_in = Domain("notarealdomain.fakedomaindne.com")
    check = cdnCheck()
    return_code = check.ip(dom_in)
    assert return_code != 0, "This fake site should return a non 0 code."


def test_cname():
    """Test the CNAME resolving feature."""
    dom_in = Domain("www.asu.edu")
    check = cdnCheck()
    check.cname(dom_in)

    assert (
        "www.asu.edu.cdn.cloudflare.net." in dom_in.cnames
    ), "www.asu.edu should have www.asu.edu.cdn.cloudflare.net. as a cname"


def test_broken_cname():
    """Test a non-working domain CNAME resolving feature."""
    dom_in = Domain("notarealdomain.fakedomaindne.com")
    check = cdnCheck()
    return_code = check.cname(dom_in)
    assert return_code != 0, "This fake site should return a non 0 code."


def test_namesrv():
    """Test the namesrv resolving feature."""
    dom_in = Domain("google.com")
    check = cdnCheck()
    check.namesrv(dom_in)

    assert (
        "ns1.google.com." in dom_in.namesrvs
    ), "google.com should have ns1.google.com. as a nameserver"


def test_broken_namesrv():
    """Test a non-working domain namesrv resolving feature."""
    dom_in = Domain("notarealdomain.fakedomaindne.com")
    check = cdnCheck()
    return_code = check.namesrv(dom_in)
    assert return_code != 0, "This fake site should return a non 0 code."


def test_https_lookup():
    """Test the header resolving feature."""
    dom_in = Domain("google.com")
    check = cdnCheck()
    check.https_lookup(dom_in)

    assert "gws" in dom_in.headers, "google.com should have gws as a header"


def test_broken_https_lookup():
    """Test a non-working domain header resolving feature."""
    dom_in = Domain("notarealdomain.fakedomaindne.com")
    check = cdnCheck()
    return_code = check.namesrv(dom_in)
    assert return_code != 0, "This fake site should return a non 0 code."


def test_whois():
    """Test the whois resolving feature."""
    dom_in = Domain("google.com")
    check = cdnCheck()
    check.ip(dom_in)
    check.whois(dom_in)

    assert (
        "GOOGLE" in dom_in.whois_data
    ), "google.com should return GOOGLE in the whois_data"


def test_broken_whois():
    """Test a non-working domain whois resolving feature."""
    dom_in = Domain("notarealdomain.fakedomaindne.com")
    check = cdnCheck()
    check.ip(dom_in)
    return_code = check.whois(dom_in)
    assert return_code != 0, "This fake site should return a non 0 code."

# def test_whois_no_ip():
#     """Working domain list to test with."""
#     dom_in = Domain("google.com")
#     check = cdnCheck()
#     check.whois(dom_in)

#     assert "gws" in dom_in.whois_data, "the ip for dns.google.com should be 8.8.8.8"

# def test_censys():
#     """Working domain list to test with."""
#     dom_in = Domain("google.com")
#     check = cdnCheck()
#     check.cname(dom_in)
#     assert "8.8.8.8" in dom_in.cnames, "the ip for dns.google.com should be 8.8.8.8"


# def test_data_digest():
#     """Working domain list to test with."""
#     dom_in = Domain("google.com")
#     check = cdnCheck()
#     check.cname(dom_in)

#     assert "8.8.8.8" in dom_in.cnames, "the ip for dns.google.com should be 8.8.8.8"

# def test_all_checks():
#     """Working domain list to test with."""
#     dom_in = Domain("google.com")
#     check = cdnCheck()
#     check.cname(dom_in)

#     assert "8.8.8.8" in dom_in.cnames, "the ip for dns.google.com should be 8.8.8.8"<|MERGE_RESOLUTION|>--- conflicted
+++ resolved
@@ -15,15 +15,6 @@
 
     assert "8.8.8.8" in dom_in.ip, "the ip for dns.google.com should be 8.8.8.8"
 
-<<<<<<< HEAD
-=======
-    """ ToDo this part. # noqa: D400
-    def test_broken_ip():
-        Working domain list to test with.
-        dom_in = Domain("dns.gooasdfasdfasdfasdfasdfasdfasdfasdfasdfasfasdfgle.com")
-        check = cdnCheck()
-        check.ip(dom_in)
->>>>>>> 195f5762
 
 def test_broken_ip():
     """Test a non-working domain IP resolving feature."""
@@ -108,14 +99,7 @@
     return_code = check.whois(dom_in)
     assert return_code != 0, "This fake site should return a non 0 code."
 
-# def test_whois_no_ip():
-#     """Working domain list to test with."""
-#     dom_in = Domain("google.com")
-#     check = cdnCheck()
-#     check.whois(dom_in)
-
-#     assert "gws" in dom_in.whois_data, "the ip for dns.google.com should be 8.8.8.8"
-
+# TODO: make test for this function
 # def test_censys():
 #     """Working domain list to test with."""
 #     dom_in = Domain("google.com")
@@ -124,13 +108,23 @@
 #     assert "8.8.8.8" in dom_in.cnames, "the ip for dns.google.com should be 8.8.8.8"
 
 
-# def test_data_digest():
-#     """Working domain list to test with."""
-#     dom_in = Domain("google.com")
-#     check = cdnCheck()
-#     check.cname(dom_in)
+def test_all_checks():
+    """Working domain list to test with."""
+    dom_in = Domain("login.gov")
+    check = cdnCheck()
+    check.all_checks(dom_in)
 
-#     assert "8.8.8.8" in dom_in.cnames, "the ip for dns.google.com should be 8.8.8.8"
+    assert ".cloudfront.net" in dom_in.cdns, "the ip for dns.google.com should be 8.8.8.8"
+
+
+def test_all_checks_by_name():
+    """Working domain list to test with."""
+    dom_in = Domain("login.gov")
+    check = cdnCheck()
+    check.all_checks(dom_in)
+
+    assert ".cloudfront.net" in dom_in.cdns, "the ip for dns.google.com should be 8.8.8.8"
+
 
 # def test_all_checks():
 #     """Working domain list to test with."""
